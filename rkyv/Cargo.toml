[package]
name = "rkyv"
<<<<<<< HEAD
version = "0.4.3"
=======
version = "0.5.0"
>>>>>>> c561e587
authors = ["David Koloski <djkoloski@gmail.com>"]
edition = "2018"
description = "Zero-copy deserialization framework for Rust"
license = "MIT"
documentation = "https://docs.rs/rkyv"
repository = "https://github.com/djkoloski/rkyv"
keywords = ["archive", "rkyv", "serialization", "zero-copy", "no_std"]
categories = ["encoding", "no-std"]
readme = "crates-io.md"

# See more keys and their definitions at https://doc.rust-lang.org/cargo/reference/manifest.html

[dependencies]
bytecheck = { version = "0.4", optional = true }
memoffset = "0.6"
ptr_meta = { version = "0.1" }
rkyv_derive = { version = "=0.5.0", path = "../rkyv_derive" }
seahash = { version = "4.0", optional = true }

[features]
default = ["std", "const_generics"]
const_generics = []
size_64 = []
specialization = []
std = ["seahash"]
strict = ["rkyv_derive/strict"]
validation = ["bytecheck", "std"]

[package.metadata.docs.rs]
features = ["validation"]<|MERGE_RESOLUTION|>--- conflicted
+++ resolved
@@ -1,10 +1,6 @@
 [package]
 name = "rkyv"
-<<<<<<< HEAD
-version = "0.4.3"
-=======
 version = "0.5.0"
->>>>>>> c561e587
 authors = ["David Koloski <djkoloski@gmail.com>"]
 edition = "2018"
 description = "Zero-copy deserialization framework for Rust"
