#![cfg_attr(not(feature = "std"), no_std)]

#[cfg(all(test, feature = "validation"))]
mod validation;

#[cfg(test)]
mod util {
    use rkyv::{
        archived_root, archived_unsized_root,
        ser::{serializers::BufferSerializer, Serializer},
        Aligned, Deserialize, Serialize, SerializeUnsized,
    };
    #[cfg(feature = "std")]
    use rkyv::{
        de::{adapters::SharedDeserializerAdapter, deserializers::AllocDeserializer},
        ser::adapters::SharedSerializerAdapter,
    };

    pub const BUFFER_SIZE: usize = 256;

    #[cfg(feature = "std")]
    pub type DefaultSerializer =
        SharedSerializerAdapter<BufferSerializer<Aligned<[u8; BUFFER_SIZE]>>>;

    #[cfg(feature = "std")]
    pub fn make_default_serializer() -> DefaultSerializer {
        SharedSerializerAdapter::new(BufferSerializer::new(Aligned([0u8; BUFFER_SIZE])))
    }

    #[cfg(feature = "std")]
    pub fn unwrap_default_serializer(s: DefaultSerializer) -> Aligned<[u8; BUFFER_SIZE]> {
        s.into_inner().into_inner()
    }

    #[cfg(feature = "std")]
    pub type DefaultDeserializer = SharedDeserializerAdapter<AllocDeserializer>;

    #[cfg(feature = "std")]
    pub fn make_default_deserializer() -> DefaultDeserializer {
        SharedDeserializerAdapter::new(AllocDeserializer)
    }

    #[cfg(not(feature = "std"))]
    pub type DefaultSerializer = BufferSerializer<Aligned<[u8; BUFFER_SIZE]>>;

    #[cfg(not(feature = "std"))]
    pub fn make_default_serializer() -> DefaultSerializer {
        BufferSerializer::new(Aligned([0u8; BUFFER_SIZE]))
    }

    #[cfg(not(feature = "std"))]
    pub fn unwrap_default_serializer(s: DefaultSerializer) -> Aligned<[u8; BUFFER_SIZE]> {
        s.into_inner()
    }

    #[cfg(not(feature = "std"))]
    pub struct DefaultDeserializer;

    #[cfg(not(feature = "std"))]
    impl rkyv::Fallible for DefaultDeserializer {
        type Error = ();
    }

    #[cfg(not(feature = "std"))]
    pub fn make_default_deserializer() -> DefaultDeserializer {
        DefaultDeserializer
    }

    pub fn test_archive<T: Serialize<DefaultSerializer>>(value: &T)
    where
        T: PartialEq,
        T::Archived: PartialEq<T> + Deserialize<T, DefaultDeserializer>,
    {
        let mut serializer = make_default_serializer();
        serializer
            .serialize_value(value)
            .expect("failed to archive value");
        let len = serializer.pos();
        let buf = unwrap_default_serializer(serializer);
        let archived_value = unsafe { archived_root::<T>(&buf.as_ref()[0..len]) };
        assert!(archived_value == value);
        let mut deserializer = make_default_deserializer();
        assert!(&archived_value.deserialize(&mut deserializer).unwrap() == value);
    }

    pub fn test_archive_ref<T: SerializeUnsized<DefaultSerializer> + ?Sized>(value: &T)
    where
        T::Archived: PartialEq<T>,
    {
        let mut serializer = make_default_serializer();
        serializer
            .serialize_unsized_value(value)
            .expect("failed to archive ref");
        let len = serializer.pos();
        let buf = unwrap_default_serializer(serializer);
        let archived_ref = unsafe { archived_unsized_root::<T>(&buf.as_ref()[0..len]) };
        assert!(archived_ref == value);
    }

    #[cfg(feature = "std")]
    pub fn test_archive_container<
        T: Serialize<DefaultSerializer, Archived = U> + core::ops::Deref<Target = TV>,
        TV: ?Sized,
        U: core::ops::Deref<Target = TU>,
        TU: PartialEq<TV> + ?Sized,
    >(
        value: &T,
    ) {
        let mut serializer = make_default_serializer();
        serializer
            .serialize_value(value)
            .expect("failed to archive ref");
        let len = serializer.pos();
        let buf = unwrap_default_serializer(serializer);
        let archived_ref = unsafe { archived_root::<T>(&buf.as_ref()[0..len]) };
        assert!(archived_ref.deref() == value.deref());
    }
}

#[cfg(test)]
mod no_std_tests {
    use crate::util::*;

    #[test]
    fn archive_primitives() {
        test_archive(&());
        test_archive(&true);
        test_archive(&false);
        test_archive(&1234567f32);
        test_archive(&12345678901234f64);
        test_archive(&123i8);
        test_archive(&123456i32);
        test_archive(&1234567890i128);
        test_archive(&123u8);
        test_archive(&123456u32);
        test_archive(&1234567890u128);
        #[cfg(not(feature = "strict"))]
        test_archive(&(24, true, 16f32));
        test_archive(&[1, 2, 3, 4, 5, 6]);

        test_archive(&Option::<()>::None);
        test_archive(&Some(42));
    }

    #[test]
    fn archive_refs() {
        #[cfg(not(feature = "strict"))]
        test_archive_ref::<[i32; 4]>(&[1, 2, 3, 4]);
        test_archive_ref::<str>("hello world");
        test_archive_ref::<[i32]>([1, 2, 3, 4].as_ref());
    }

    #[test]
    fn archive_slices() {
        test_archive_ref::<str>("hello world");
        test_archive_ref::<[i32]>([1, 2, 3, 4].as_ref());
    }

    #[test]
    fn archive_empty_slice() {
        test_archive_ref::<[i32; 0]>(&[]);
        test_archive_ref::<[i32]>([].as_ref());
        test_archive_ref::<str>("");
    }
}

#[cfg(feature = "std")]
#[cfg(test)]
mod tests {
    use crate::util::*;
    use core::pin::Pin;
    use rkyv::{
        archived_root, archived_root_mut,
        de::{adapters::SharedDeserializerAdapter, deserializers::AllocDeserializer, Deserializer},
        ser::{
            adapters::SharedSerializerAdapter,
            serializers::{BufferSerializer, WriteSerializer},
            SeekSerializer, Serializer,
        },
        AlignedVec, Archive, ArchiveUnsized, Archived, Deserialize, DeserializeUnsized, Serialize,
        SerializeUnsized,
    };

    #[test]
    fn archive_containers() {
        test_archive_container(&Box::new(42));
        test_archive_container(&"".to_string().into_boxed_str());
        test_archive_container(&"hello world".to_string().into_boxed_str());
        test_archive_container(&Vec::<i32>::new().into_boxed_slice());
        test_archive_container(&vec![1, 2, 3, 4].into_boxed_slice());
        test_archive_container(&"".to_string());
        test_archive_container(&"hello world".to_string());
        test_archive_container(&Vec::<i32>::new());
        test_archive_container(&vec![1, 2, 3, 4]);
    }

    #[test]
    fn archive_composition() {
        test_archive(&Some(Box::new(42)));
        test_archive(&Some("hello world".to_string().into_boxed_str()));
        test_archive(&Some(vec![1, 2, 3, 4].into_boxed_slice()));
        test_archive(&Some("hello world".to_string()));
        test_archive(&Some(vec![1, 2, 3, 4]));
        test_archive(&Some(Box::new(vec![1, 2, 3, 4])));
    }

    mod example {
        #[test]
        fn archive_example() {
            use rkyv::{
                archived_root,
                de::deserializers::AllocDeserializer,
<<<<<<< HEAD
                ser::{
                    serializers::WriteSerializer,
                    Serializer,
                },
                AlignedVec,
                Archive,
                Serialize,
                Deserialize,
=======
                ser::{serializers::WriteSerializer, Serializer},
                AlignedVec, Archive, Deserialize, Serialize,
>>>>>>> c561e587
            };

            #[derive(Archive, Deserialize, Serialize, Debug, PartialEq)]
            struct Test {
                int: u8,
                string: String,
                option: Option<Vec<i32>>,
            }

            let value = Test {
                int: 42,
                string: "hello world".to_string(),
                option: Some(vec![1, 2, 3, 4]),
            };

            let mut serializer = WriteSerializer::new(AlignedVec::new());
<<<<<<< HEAD
            let pos = serializer.serialize_value(&value).expect("failed to serialize value");
=======
            serializer
                .serialize_value(&value)
                .expect("failed to serialize value");
>>>>>>> c561e587
            let buf = serializer.into_inner();

            let archived = unsafe { archived_root::<Test>(buf.as_ref()) };
            assert_eq!(archived.int, value.int);
            assert_eq!(archived.string, value.string);
            assert_eq!(archived.option, value.option);

            let mut deserializer = AllocDeserializer;
            let deserialized = archived
                .deserialize(&mut deserializer)
                .expect("failed to deserialize value");
            assert_eq!(deserialized, value);
        }
    }

    #[test]
    fn archive_hash_map() {
        use std::collections::HashMap;

        test_archive(&HashMap::<i32, i32>::new());

        let mut hash_map = HashMap::new();
        hash_map.insert(1, 2);
        hash_map.insert(3, 4);
        hash_map.insert(5, 6);
        hash_map.insert(7, 8);

        test_archive(&hash_map);

        let mut hash_map = HashMap::new();
        hash_map.insert("hello".to_string(), "world".to_string());
        hash_map.insert("foo".to_string(), "bar".to_string());
        hash_map.insert("baz".to_string(), "bat".to_string());

        let mut serializer = WriteSerializer::new(AlignedVec::new());
        serializer
            .serialize_value(&hash_map)
            .expect("failed to archive value");
        let buf = serializer.into_inner();
        let archived_value = unsafe { archived_root::<HashMap<String, String>>(buf.as_ref()) };

        assert!(archived_value.len() == hash_map.len());

        for (key, value) in hash_map.iter() {
            assert!(archived_value.contains_key(key.as_str()));
            assert!(archived_value[key.as_str()].eq(value));
        }

        for (key, value) in archived_value.iter() {
            assert!(hash_map.contains_key(key.as_str()));
            assert!(hash_map[key.as_str()].eq(value));
        }
    }

    #[test]
    fn archive_unit_struct() {
        #[derive(Archive, Serialize, Deserialize, PartialEq)]
        #[archive(compare(PartialEq))]
        struct Test;

        test_archive(&Test);
        test_archive(&vec![Test, Test]);
    }

    #[test]
    fn archive_tuple_struct() {
        #[derive(Archive, Serialize, Deserialize, PartialEq)]
        #[archive(compare(PartialEq))]
        struct Test((), i32, String, Option<i32>);

        test_archive(&Test((), 42, "hello world".to_string(), Some(42)));
    }

    #[test]
    fn archive_simple_struct() {
        #[derive(Archive, Serialize, Deserialize, PartialEq)]
        #[archive(compare(PartialEq))]
        struct Test {
            a: (),
            b: i32,
            c: String,
            d: Option<i32>,
        }

        test_archive(&Test {
            a: (),
            b: 42,
            c: "hello world".to_string(),
            d: Some(42),
        });
        test_archive(&vec![
            Test {
                a: (),
                b: 42,
                c: "hello world".to_string(),
                d: Some(42),
            },
            Test {
                a: (),
                b: 42,
                c: "hello world".to_string(),
                d: Some(42),
            },
        ]);
    }

    #[test]
    fn archive_generic_struct() {
        pub trait TestTrait {
            type Associated: PartialEq;
        }

        impl TestTrait for () {
            type Associated = i32;
        }

        #[derive(Archive, Serialize, Deserialize, PartialEq)]
        #[archive(compare(PartialEq))]
        struct Test<T: TestTrait> {
            a: (),
            b: <T as TestTrait>::Associated,
            c: String,
            d: Option<i32>,
        }

        test_archive(&Test::<()> {
            a: (),
            b: 42,
            c: "hello world".to_string(),
            d: Some(42),
        });
        test_archive(&vec![
            Test::<()> {
                a: (),
                b: 42,
                c: "hello world".to_string(),
                d: Some(42),
            },
            Test::<()> {
                a: (),
                b: 42,
                c: "hello world".to_string(),
                d: Some(42),
            },
        ]);
    }

    #[test]
    fn archive_enum() {
        #[derive(Archive, Serialize, Deserialize, PartialEq)]
        #[archive(compare(PartialEq))]
        enum Test {
            A,
            B(String),
            C { a: i32, b: String },
        }

        test_archive(&Test::A);
        test_archive(&Test::B("hello_world".to_string()));
        test_archive(&Test::C {
            a: 42,
            b: "hello world".to_string(),
        });
        test_archive(&vec![
            Test::A,
            Test::B("hello world".to_string()),
            Test::C {
                a: 42,
                b: "hello world".to_string(),
            },
        ]);
    }

    #[test]
    fn archive_generic_enum() {
        pub trait TestTrait {
            type Associated: PartialEq;
        }

        impl TestTrait for () {
            type Associated = i32;
        }

        #[derive(Archive, Serialize, Deserialize, PartialEq)]
        #[archive(compare(PartialEq))]
        enum Test<T: TestTrait> {
            A,
            B(String),
            C {
                a: <T as TestTrait>::Associated,
                b: String,
            },
        }

        test_archive(&Test::<()>::A);
        test_archive(&Test::<()>::B("hello_world".to_string()));
        test_archive(&Test::<()>::C {
            a: 42,
            b: "hello world".to_string(),
        });
        test_archive(&vec![
            Test::<()>::A,
            Test::<()>::B("hello world".to_string()),
            Test::<()>::C {
                a: 42,
                b: "hello world".to_string(),
            },
        ]);
    }

    #[test]
    fn archive_copy() {
        #[derive(Archive, Serialize, Deserialize, Clone, Copy, PartialEq)]
        #[archive(copy)]
        struct TestUnit;

        test_archive(&TestUnit);

        #[derive(Archive, Serialize, Deserialize, Clone, Copy, PartialEq)]
        #[archive(copy)]
        struct TestStruct {
            a: (),
            b: i32,
            c: bool,
            d: f32,
            e: TestUnit,
        }

        test_archive(&TestStruct {
            a: (),
            b: 42,
            c: true,
            d: 3.14f32,
            e: TestUnit,
        });

        #[derive(Archive, Serialize, Deserialize, Clone, Copy, PartialEq)]
        #[archive(copy)]
        struct TestTuple((), i32, bool, f32, TestUnit);

        test_archive(&TestTuple((), 42, true, 3.14f32, TestUnit));

        #[derive(Archive, Serialize, Deserialize, Clone, Copy, PartialEq)]
        #[repr(u8)]
        #[archive(copy)]
        enum TestEnum {
            A((), i32, bool, f32, TestUnit),
        }

        test_archive(&TestEnum::A((), 42, true, 3.14f32, TestUnit));

        #[derive(Archive, Serialize, Deserialize, Clone, Copy, PartialEq)]
        #[archive(copy)]
        struct TestGeneric<T>(T);

        test_archive(&TestGeneric(42));
    }

    #[test]
    fn archive_derives() {
        #[derive(Archive, Serialize, Clone)]
        #[archive(derive(Clone, Debug, PartialEq))]
        struct Test(i32);

        let value = Test(42);

        let mut serializer = WriteSerializer::new(AlignedVec::new());
        serializer
            .serialize_value(&value)
            .expect("failed to archive value");
        let buf = serializer.into_inner();
        let archived_value = unsafe { archived_root::<Test>(buf.as_ref()) };

        assert_eq!(archived_value, &archived_value.clone());
    }

    #[test]
    fn manual_archive_dyn() {
        use rkyv::{ArchivePointee, ArchivedMetadata};
        use rkyv_dyn::{
            register_impl, ArchivedDynMetadata, DeserializeDyn, DynDeserializer, DynError,
            RegisteredImpl, SerializeDyn,
        };
        use rkyv_typename::TypeName;

        pub trait TestTrait {
            fn get_id(&self) -> i32;
        }

        #[ptr_meta::pointee]
        pub trait SerializeTestTrait: TestTrait + SerializeDyn {}

        impl<T: Archive + SerializeDyn + TestTrait> SerializeTestTrait for T where
            T::Archived: RegisteredImpl<dyn DeserializeTestTrait>
        {
        }

        #[ptr_meta::pointee]
        pub trait DeserializeTestTrait: TestTrait + DeserializeDyn<dyn SerializeTestTrait> {}

        impl<T: TestTrait + DeserializeDyn<dyn SerializeTestTrait>> DeserializeTestTrait for T {}

        impl TypeName for dyn DeserializeTestTrait {
            fn build_type_name<F: FnMut(&str)>(mut f: F) {
                f("dyn DeserializeTestTrait");
            }
        }

        impl ArchiveUnsized for dyn SerializeTestTrait {
            type Archived = dyn DeserializeTestTrait;
            type MetadataResolver = ();

            fn resolve_metadata(
                &self,
                _: usize,
                _: Self::MetadataResolver,
            ) -> ArchivedMetadata<Self> {
                ArchivedDynMetadata::new(self.archived_type_id())
            }
        }

        impl ArchivePointee for dyn DeserializeTestTrait {
            type ArchivedMetadata = ArchivedDynMetadata<Self>;

            fn pointer_metadata(
                archived: &Self::ArchivedMetadata,
            ) -> <Self as ptr_meta::Pointee>::Metadata {
                archived.pointer_metadata()
            }
        }

        impl<S: Serializer + ?Sized> SerializeUnsized<S> for dyn SerializeTestTrait {
            fn serialize_unsized(&self, mut serializer: &mut S) -> Result<usize, S::Error> {
                self.serialize_dyn(&mut serializer)
                    .map_err(|e| *e.downcast::<S::Error>().unwrap())
            }

            fn serialize_metadata(&self, _: &mut S) -> Result<Self::MetadataResolver, S::Error> {
                Ok(())
            }
        }

        impl<D: Deserializer + ?Sized> DeserializeUnsized<dyn SerializeTestTrait, D>
            for dyn DeserializeTestTrait
        {
            unsafe fn deserialize_unsized(
                &self,
                mut deserializer: &mut D,
            ) -> Result<*mut (), D::Error> {
                self.deserialize_dyn(&mut deserializer)
                    .map_err(|e| *e.downcast().unwrap())
            }

            fn deserialize_metadata(
                &self,
                mut deserializer: &mut D,
            ) -> Result<<dyn SerializeTestTrait as ptr_meta::Pointee>::Metadata, D::Error>
            {
                self.deserialize_dyn_metadata(&mut deserializer)
                    .map_err(|e| *e.downcast().unwrap())
            }
        }

        #[derive(Archive, Serialize, Deserialize)]
        #[archive(derive(TypeName))]
        pub struct Test {
            id: i32,
        }

        impl TestTrait for Test {
            fn get_id(&self) -> i32 {
                self.id
            }
        }

        register_impl!(Archived<Test> as dyn DeserializeTestTrait);

        impl DeserializeDyn<dyn SerializeTestTrait> for Archived<Test>
        where
            Archived<Test>: Deserialize<Test, dyn DynDeserializer>,
        {
            unsafe fn deserialize_dyn(
                &self,
                deserializer: &mut dyn DynDeserializer,
            ) -> Result<*mut (), DynError> {
                let result =
                    deserializer.alloc_dyn(core::alloc::Layout::new::<Test>())? as *mut Test;
                result.write(self.deserialize(deserializer)?);
                Ok(result as *mut ())
            }

            fn deserialize_dyn_metadata(
                &self,
                _: &mut dyn DynDeserializer,
            ) -> Result<<dyn SerializeTestTrait as ptr_meta::Pointee>::Metadata, DynError>
            {
                unsafe {
                    Ok(core::mem::transmute(ptr_meta::metadata(
                        core::ptr::null::<Test>() as *const dyn SerializeTestTrait,
                    )))
                }
            }
        }

        impl TestTrait for Archived<Test> {
            fn get_id(&self) -> i32 {
                self.id
            }
        }

        let value: Box<dyn SerializeTestTrait> = Box::new(Test { id: 42 });

        let mut serializer = WriteSerializer::new(AlignedVec::new());
        serializer
            .serialize_value(&value)
            .expect("failed to archive value");
        let buf = serializer.into_inner();
        let archived_value = unsafe { archived_root::<Box<dyn SerializeTestTrait>>(buf.as_ref()) };
        assert_eq!(value.get_id(), archived_value.get_id());

        // exercise vtable cache
        assert_eq!(value.get_id(), archived_value.get_id());
        assert_eq!(value.get_id(), archived_value.get_id());

        let deserialized_value: Box<dyn SerializeTestTrait> =
            archived_value.deserialize(&mut AllocDeserializer).unwrap();
        assert_eq!(value.get_id(), deserialized_value.get_id());
    }

    #[test]
    fn archive_dyn() {
        use rkyv::AlignedVec;
        use rkyv_dyn::archive_dyn;
        use rkyv_typename::TypeName;

        #[archive_dyn(serialize = "STestTrait", deserialize = "DTestTrait")]
        pub trait TestTrait {
            fn get_id(&self) -> i32;
        }

        #[derive(Archive, Serialize, Deserialize)]
        #[archive(derive(TypeName))]
        pub struct Test {
            id: i32,
        }

        #[archive_dyn(serialize = "STestTrait", deserialize = "DTestTrait")]
        impl TestTrait for Test {
            fn get_id(&self) -> i32 {
                self.id
            }
        }

        impl TestTrait for Archived<Test> {
            fn get_id(&self) -> i32 {
                self.id
            }
        }

        let value: Box<dyn STestTrait> = Box::new(Test { id: 42 });

        let mut serializer = WriteSerializer::new(AlignedVec::new());
        serializer
            .serialize_value(&value)
            .expect("failed to archive value");
        let buf = serializer.into_inner();
        let archived_value = unsafe { archived_root::<Box<dyn STestTrait>>(buf.as_ref()) };
        assert_eq!(value.get_id(), archived_value.get_id());

        // exercise vtable cache
        assert_eq!(value.get_id(), archived_value.get_id());
        assert_eq!(value.get_id(), archived_value.get_id());

        // deserialize
        let deserialized_value: Box<dyn STestTrait> =
            archived_value.deserialize(&mut AllocDeserializer).unwrap();
        assert_eq!(value.get_id(), deserialized_value.get_id());
        assert_eq!(value.get_id(), deserialized_value.get_id());
    }

    #[test]
    fn archive_dyn_generic() {
        use rkyv::archived_value;
        use rkyv_dyn::archive_dyn;
        use rkyv_typename::TypeName;

        use rkyv_dyn::{register_impl, DynDeserializer, DynError, DynSerializer};

        #[archive_dyn(serialize = "STestTrait", deserialize = "DTestTrait")]
        pub trait TestTrait<T: TypeName> {
            fn get_value(&self) -> T;
        }

        #[derive(Archive, Serialize, Deserialize)]
        #[archive(derive(TypeName))]
        pub struct Test<T> {
            value: T,
        }

        #[archive_dyn(serialize = "STestTrait", deserialize = "DTestTrait")]
        impl TestTrait<i32> for Test<i32> {
            fn get_value(&self) -> i32 {
                self.value
            }
        }

        impl TestTrait<i32> for ArchivedTest<i32> {
            fn get_value(&self) -> i32 {
                self.value
            }
        }

        impl<T: core::fmt::Display> TestTrait<String> for Test<T> {
            fn get_value(&self) -> String {
                format!("{}", self.value)
            }
        }

        impl<
                T: Archive
                    + for<'a> Serialize<dyn DynSerializer + 'a>
                    + core::fmt::Display
                    + TypeName
                    + 'static,
            > rkyv_dyn::DeserializeDyn<dyn STestTrait<String>> for ArchivedTest<T>
        where
            ArchivedTest<T>: for<'a> Deserialize<Test<T>, (dyn DynDeserializer + 'a)>
                + rkyv_dyn::RegisteredImpl<dyn DTestTrait<String>>,
        {
            unsafe fn deserialize_dyn(
                &self,
                deserializer: &mut dyn DynDeserializer,
            ) -> Result<*mut (), DynError> {
                let result =
                    deserializer.alloc(core::alloc::Layout::new::<Test<T>>())? as *mut Test<T>;
                result.write(self.deserialize(deserializer)?);
                Ok(result as *mut ())
            }

            fn deserialize_dyn_metadata(
                &self,
                _: &mut dyn DynDeserializer,
            ) -> Result<<dyn STestTrait<String> as ptr_meta::Pointee>::Metadata, DynError>
            {
                unsafe {
                    Ok(core::mem::transmute(ptr_meta::metadata(
                        core::ptr::null::<Test<T>>() as *const dyn STestTrait<String>,
                    )))
                }
            }
        }

        impl<T: Archive> TestTrait<String> for ArchivedTest<T>
        where
            T::Archived: core::fmt::Display,
        {
            fn get_value(&self) -> String {
                format!("{}", self.value)
            }
        }

        register_impl!(Archived<Test<String>> as dyn DTestTrait<String>);

        let i32_value: Box<dyn STestTrait<i32>> = Box::new(Test { value: 42 });
        let string_value: Box<dyn STestTrait<String>> = Box::new(Test {
            value: "hello world".to_string(),
        });

        let mut serializer = WriteSerializer::new(AlignedVec::new());
        let i32_pos = serializer
            .serialize_value(&i32_value)
            .expect("failed to archive value");
        let string_pos = serializer
            .serialize_value(&string_value)
            .expect("failed to archive value");
        let buf = serializer.into_inner();
        let i32_archived_value =
            unsafe { archived_value::<Box<dyn STestTrait<i32>>>(buf.as_ref(), i32_pos) };
        let string_archived_value =
            unsafe { archived_value::<Box<dyn STestTrait<String>>>(buf.as_ref(), string_pos) };
        assert_eq!(i32_value.get_value(), i32_archived_value.get_value());
        assert_eq!(string_value.get_value(), string_archived_value.get_value());

        // exercise vtable cache
        assert_eq!(i32_value.get_value(), i32_archived_value.get_value());
        assert_eq!(i32_value.get_value(), i32_archived_value.get_value());

        let i32_deserialized_value: Box<dyn STestTrait<i32>> = i32_archived_value
            .deserialize(&mut AllocDeserializer)
            .unwrap();
        assert_eq!(i32_value.get_value(), i32_deserialized_value.get_value());
        assert_eq!(i32_value.get_value(), i32_deserialized_value.get_value());

        assert_eq!(string_value.get_value(), string_archived_value.get_value());
        assert_eq!(string_value.get_value(), string_archived_value.get_value());

        let string_deserialized_value: Box<dyn STestTrait<String>> = string_archived_value
            .deserialize(&mut AllocDeserializer)
            .unwrap();
        assert_eq!(
            string_value.get_value(),
            string_deserialized_value.get_value()
        );
        assert_eq!(
            string_value.get_value(),
            string_deserialized_value.get_value()
        );
    }

    #[test]
    fn derive_visibility() {
        mod inner {
            #[derive(super::Archive, super::Serialize)]
            pub struct TestTuple(pub i32);

            #[derive(super::Archive, super::Serialize)]
            pub struct TestStruct {
                pub value: i32,
            }

            #[derive(super::Archive, super::Serialize)]
            pub enum TestEnum {
                B(i32),
                C { value: i32 },
            }
        }

        use inner::{
            ArchivedTestEnum, ArchivedTestStruct, ArchivedTestTuple, TestEnum, TestStruct,
            TestTuple,
        };

        TestTuple(42);
        ArchivedTestTuple(42);
        TestStruct { value: 42 };
        ArchivedTestStruct { value: 42 };
        TestEnum::B(42);
        TestEnum::C { value: 42 };
        ArchivedTestEnum::B(42);
        ArchivedTestEnum::C { value: 42 };
    }

    #[test]
    fn basic_mutable_refs() {
        let mut serializer = WriteSerializer::new(AlignedVec::new());
        serializer.serialize_value(&42i32).unwrap();
        let mut buf = serializer.into_inner();
        let mut value = unsafe { archived_root_mut::<i32>(Pin::new(buf.as_mut())) };
        assert_eq!(*value, 42);
        *value = 11;
        assert_eq!(*value, 11);
    }

    #[test]
    fn struct_mutable_refs() {
        use std::collections::HashMap;

        #[derive(Archive, Serialize)]
        struct Test {
            a: Box<i32>,
            b: Vec<String>,
            c: HashMap<i32, [i32; 2]>,
        }

        impl ArchivedTest {
            fn a(self: Pin<&mut Self>) -> Pin<&mut Archived<Box<i32>>> {
                unsafe { self.map_unchecked_mut(|s| &mut s.a) }
            }

            fn b(self: Pin<&mut Self>) -> Pin<&mut Archived<Vec<String>>> {
                unsafe { self.map_unchecked_mut(|s| &mut s.b) }
            }

            fn c(self: Pin<&mut Self>) -> Pin<&mut Archived<HashMap<i32, [i32; 2]>>> {
                unsafe { self.map_unchecked_mut(|s| &mut s.c) }
            }
        }

        let mut value = Test {
            a: Box::new(10),
            b: vec!["hello".to_string(), "world".to_string()],
            c: HashMap::new(),
        };

        value.c.insert(1, [4, 2]);
        value.c.insert(5, [17, 24]);

        let mut serializer = WriteSerializer::new(AlignedVec::new());
        serializer.serialize_value(&value).unwrap();
        let mut buf = serializer.into_inner();
        let mut value = unsafe { archived_root_mut::<Test>(Pin::new(buf.as_mut())) };

        assert_eq!(*value.a, 10);
        assert_eq!(value.b.len(), 2);
        assert_eq!(value.b[0], "hello");
        assert_eq!(value.b[1], "world");
        assert_eq!(value.c.len(), 2);
        assert_eq!(value.c.get(&1).unwrap(), &[4, 2]);
        assert_eq!(value.c.get(&5).unwrap(), &[17, 24]);

        *value.as_mut().a().get_pin() = 50;
        assert_eq!(*value.a, 50);

        value
            .as_mut()
            .b()
            .index_pin(0)
            .str_pin()
            .make_ascii_uppercase();
        value
            .as_mut()
            .b()
            .index_pin(1)
            .str_pin()
            .make_ascii_uppercase();
        assert_eq!(value.b[0], "HELLO");
        assert_eq!(value.b[1], "WORLD");

        let mut c1 = value.as_mut().c().get_pin(&1).unwrap();
        c1[0] = 7;
        c1[1] = 18;
        assert_eq!(value.c.get(&1).unwrap(), &[7, 18]);
        let mut c5 = value.as_mut().c().get_pin(&5).unwrap();
        c5[0] = 6;
        c5[1] = 99;
        assert_eq!(value.c.get(&5).unwrap(), &[6, 99]);
    }

    #[test]
    fn enum_mutable_ref() {
        #[allow(dead_code)]
        #[derive(Archive, Serialize)]
        enum Test {
            A,
            B(char),
            C(i32),
        }

        let value = Test::A;

        let mut serializer = WriteSerializer::new(AlignedVec::new());
        serializer.serialize_value(&value).unwrap();
        let mut buf = serializer.into_inner();
        let mut value = unsafe { archived_root_mut::<Test>(Pin::new(buf.as_mut())) };

        if let Archived::<Test>::A = *value {
            ()
        } else {
            panic!("incorrect enum after archiving");
        }

        *value = Archived::<Test>::C(42);

        if let Archived::<Test>::C(i) = *value {
            assert_eq!(i, 42);
        } else {
            panic!("incorrect enum after mutation");
        }
    }

    #[test]
    fn mutable_dyn_ref() {
        use rkyv_dyn::archive_dyn;
        use rkyv_typename::TypeName;

        #[archive_dyn]
        trait TestTrait {
            fn value(&self) -> i32;
            fn set_value(self: Pin<&mut Self>, value: i32);
        }

        #[derive(Archive, Serialize)]
        #[archive(derive(TypeName))]
        struct Test(i32);

        #[archive_dyn]
        impl TestTrait for Test {
            fn value(&self) -> i32 {
                self.0
            }
            fn set_value(self: Pin<&mut Self>, value: i32) {
                unsafe {
                    let s = self.get_unchecked_mut();
                    s.0 = value;
                }
            }
        }

        impl TestTrait for Archived<Test> {
            fn value(&self) -> i32 {
                self.0
            }
            fn set_value(self: Pin<&mut Self>, value: i32) {
                unsafe {
                    let s = self.get_unchecked_mut();
                    s.0 = value;
                }
            }
        }

        let value = Box::new(Test(10)) as Box<dyn SerializeTestTrait>;

        let mut serializer = WriteSerializer::new(AlignedVec::new());
        serializer.serialize_value(&value).unwrap();
        let mut buf = serializer.into_inner();
        let mut value =
            unsafe { archived_root_mut::<Box<dyn SerializeTestTrait>>(Pin::new(buf.as_mut())) };

        assert_eq!(value.value(), 10);
        value.as_mut().get_pin().set_value(64);
        assert_eq!(value.value(), 64);
    }

    #[test]
    fn recursive_structures() {
        #[derive(Archive, Serialize, Deserialize, PartialEq)]
        #[archive(compare(PartialEq))]
        // The derive macros don't apply the right bounds from Box so we have to manually specify
        // what bounds to apply
        #[archive(bound(serialize = "__S: Serializer", deserialize = "__D: Deserializer"))]
        enum Node {
            Nil,
            Cons(#[omit_bounds] Box<Node>),
        }

        test_archive(&Node::Cons(Box::new(Node::Cons(Box::new(Node::Nil)))));
    }

    #[test]
    fn archive_root() {
        use rkyv::{archived_value, Aligned};

        #[derive(Archive, Serialize)]
        #[archive(compare(PartialEq))]
        struct Test {
            a: (),
            b: i32,
            c: String,
            d: Option<i32>,
        }

        let value = Test {
            a: (),
            b: 42,
            c: "hello world".to_string(),
            d: Some(42),
        };

        // FIXME: A `BufferSerializer` is used here because `Seek` is required. For most purposes,
        // we should use a `Vec` and wrap it in a `Cursor` to get `Seek`. In this case,
        // `Cursor<AlignedVec>` can't implement `Write` because it's not implemented in this crate
        // so we use a buffer serializer instead.
        let mut serializer = BufferSerializer::new(Aligned([0u8; BUFFER_SIZE]));
        let pos = serializer
            .serialize_front(&value)
            .expect("failed to archive value");
        assert_eq!(pos, 0);
        let buf = serializer.into_inner();
        let archived_value = unsafe { archived_value::<Test>(buf.as_ref(), 0) };
        assert!(*archived_value == value);
    }

    #[test]
    fn archive_more_std() {
        use core::{
            num::NonZeroU8,
            ops::Range,
            sync::atomic::{AtomicU32, Ordering},
        };

        #[derive(Archive, Serialize, Deserialize)]
        struct Test {
            a: AtomicU32,
            b: Range<i32>,
            c: NonZeroU8,
        }

        impl PartialEq for Test {
            fn eq(&self, other: &Self) -> bool {
                self.a.load(Ordering::Relaxed) == other.a.load(Ordering::Relaxed)
                    && self.b == other.b
                    && self.c == other.c
            }
        }

        // Can't derive PartialEq automatically because AtomicU32 doesn't implement PartialEq
        impl PartialEq<Test> for Archived<Test> {
            fn eq(&self, other: &Test) -> bool {
                self.a.load(Ordering::Relaxed) == other.a.load(Ordering::Relaxed)
                    && self.b == other.b
                    && self.c == other.c
            }
        }

        let value = Test {
            a: AtomicU32::new(42),
            b: Range { start: 14, end: 46 },
            c: NonZeroU8::new(8).unwrap(),
        };

        test_archive(&value);
    }

    #[test]
    fn archive_shared_ptr() {
        use std::rc::Rc;

        #[derive(Archive, Deserialize, Serialize, Eq, PartialEq)]
        #[archive(compare(PartialEq))]
        struct Test {
            a: Rc<u32>,
            b: Rc<u32>,
        }

        impl ArchivedTest {
            fn a(self: Pin<&mut Self>) -> Pin<&mut Archived<Rc<u32>>> {
                unsafe { self.map_unchecked_mut(|s| &mut s.a) }
            }

            fn b(self: Pin<&mut Self>) -> Pin<&mut Archived<Rc<u32>>> {
                unsafe { self.map_unchecked_mut(|s| &mut s.b) }
            }
        }

        let shared = Rc::new(10);
        let value = Test {
            a: shared.clone(),
            b: shared.clone(),
        };

        let mut serializer = SharedSerializerAdapter::new(WriteSerializer::new(AlignedVec::new()));
        serializer
            .serialize_value(&value)
            .expect("failed to archive value");
        let mut buf = serializer.into_inner().into_inner();

        let archived = unsafe { archived_root::<Test>(buf.as_ref()) };
        assert!(archived == &value);

        let mut mutable_archived =
            unsafe { archived_root_mut::<Test>(Pin::new_unchecked(buf.as_mut())) };
        unsafe {
            *mutable_archived.as_mut().a().get_pin_unchecked() = 42;
        }

        let archived = unsafe { archived_root::<Test>(buf.as_ref()) };
        assert_eq!(*archived.a, 42);
        assert_eq!(*archived.b, 42);

        let mut mutable_archived =
            unsafe { archived_root_mut::<Test>(Pin::new_unchecked(buf.as_mut())) };
        unsafe {
            *mutable_archived.as_mut().b().get_pin_unchecked() = 17;
        }

        let archived = unsafe { archived_root::<Test>(buf.as_ref()) };
        assert_eq!(*archived.a, 17);
        assert_eq!(*archived.b, 17);

        let mut deserializer = SharedDeserializerAdapter::new(AllocDeserializer);
        let deserialized = archived.deserialize(&mut deserializer).unwrap();

        assert_eq!(*deserialized.a, 17);
        assert_eq!(*deserialized.b, 17);
        assert_eq!(
            &*deserialized.a as *const u32,
            &*deserialized.b as *const u32
        );
        assert_eq!(Rc::strong_count(&deserialized.a), 3);
        assert_eq!(Rc::strong_count(&deserialized.b), 3);
        assert_eq!(Rc::weak_count(&deserialized.a), 0);
        assert_eq!(Rc::weak_count(&deserialized.b), 0);

        core::mem::drop(deserializer);

        assert_eq!(*deserialized.a, 17);
        assert_eq!(*deserialized.b, 17);
        assert_eq!(
            &*deserialized.a as *const u32,
            &*deserialized.b as *const u32
        );
        assert_eq!(Rc::strong_count(&deserialized.a), 2);
        assert_eq!(Rc::strong_count(&deserialized.b), 2);
        assert_eq!(Rc::weak_count(&deserialized.a), 0);
        assert_eq!(Rc::weak_count(&deserialized.b), 0);
    }

    #[test]
    fn archive_unsized_shared_ptr() {
        use std::rc::Rc;

        #[derive(Archive, Serialize, Deserialize, PartialEq)]
        #[archive(compare(PartialEq))]
        struct Test {
            a: Rc<[String]>,
            b: Rc<[String]>,
        }

        let rc_slice =
            Rc::<[String]>::from(vec!["hello".to_string(), "world".to_string()].into_boxed_slice());
        let value = Test {
            a: rc_slice.clone(),
            b: rc_slice,
        };

        test_archive(&value);
    }

    #[test]
    fn archive_weak_ptr() {
        use std::rc::{Rc, Weak};

        #[derive(Archive, Serialize, Deserialize)]
        struct Test {
            a: Rc<u32>,
            b: Weak<u32>,
        }

        impl ArchivedTest {
            fn a(self: Pin<&mut Self>) -> Pin<&mut Archived<Rc<u32>>> {
                unsafe { self.map_unchecked_mut(|s| &mut s.a) }
            }

            fn b(self: Pin<&mut Self>) -> Pin<&mut Archived<Weak<u32>>> {
                unsafe { self.map_unchecked_mut(|s| &mut s.b) }
            }
        }

        let shared = Rc::new(10);
        let value = Test {
            a: shared.clone(),
            b: Rc::downgrade(&shared),
        };

        let mut serializer = SharedSerializerAdapter::new(WriteSerializer::new(AlignedVec::new()));
        serializer
            .serialize_value(&value)
            .expect("failed to archive value");
        let mut buf = serializer.into_inner().into_inner();

        let archived = unsafe { archived_root::<Test>(buf.as_ref()) };
        assert_eq!(*archived.a, 10);
        assert!(archived.b.upgrade().is_some());
        assert_eq!(**archived.b.upgrade().unwrap(), 10);

        let mut mutable_archived =
            unsafe { archived_root_mut::<Test>(Pin::new_unchecked(buf.as_mut())) };
        unsafe {
            *mutable_archived.as_mut().a().get_pin_unchecked() = 42;
        }

        let archived = unsafe { archived_root::<Test>(buf.as_ref()) };
        assert_eq!(*archived.a, 42);
        assert!(archived.b.upgrade().is_some());
        assert_eq!(**archived.b.upgrade().unwrap(), 42);

        let mut mutable_archived =
            unsafe { archived_root_mut::<Test>(Pin::new_unchecked(buf.as_mut())) };
        unsafe {
            *mutable_archived
                .as_mut()
                .b()
                .upgrade_pin()
                .unwrap()
                .get_pin_unchecked() = 17;
        }

        let archived = unsafe { archived_root::<Test>(buf.as_ref()) };
        assert_eq!(*archived.a, 17);
        assert!(archived.b.upgrade().is_some());
        assert_eq!(**archived.b.upgrade().unwrap(), 17);

        let mut deserializer = SharedDeserializerAdapter::new(AllocDeserializer);
        let deserialized = archived.deserialize(&mut deserializer).unwrap();

        assert_eq!(*deserialized.a, 17);
        assert!(deserialized.b.upgrade().is_some());
        assert_eq!(*deserialized.b.upgrade().unwrap(), 17);
        assert_eq!(
            &*deserialized.a as *const u32,
            &*deserialized.b.upgrade().unwrap() as *const u32
        );
        assert_eq!(Rc::strong_count(&deserialized.a), 2);
        assert_eq!(Weak::strong_count(&deserialized.b), 2);
        assert_eq!(Rc::weak_count(&deserialized.a), 1);
        assert_eq!(Weak::weak_count(&deserialized.b), 1);

        core::mem::drop(deserializer);

        assert_eq!(*deserialized.a, 17);
        assert!(deserialized.b.upgrade().is_some());
        assert_eq!(*deserialized.b.upgrade().unwrap(), 17);
        assert_eq!(
            &*deserialized.a as *const u32,
            &*deserialized.b.upgrade().unwrap() as *const u32
        );
        assert_eq!(Rc::strong_count(&deserialized.a), 1);
        assert_eq!(Weak::strong_count(&deserialized.b), 1);
        assert_eq!(Rc::weak_count(&deserialized.a), 1);
        assert_eq!(Weak::weak_count(&deserialized.b), 1);
    }

    #[test]
    fn derive_attributes() {
        use rkyv::Fallible;

        #[derive(Archive, PartialEq)]
        #[archive(archived = "ATest", resolver = "RTest", compare(PartialEq))]
        struct Test {
            a: i32,
            b: Option<u32>,
            c: String,
            d: Vec<i32>,
        }

        impl<S: Fallible + ?Sized> Serialize<S> for Test
        where
            i32: Serialize<S>,
            Option<u32>: Serialize<S>,
            String: Serialize<S>,
            Vec<i32>: Serialize<S>,
        {
            fn serialize(&self, serializer: &mut S) -> Result<RTest, S::Error> {
                Ok(RTest {
                    a: self.a.serialize(serializer)?,
                    b: self.b.serialize(serializer)?,
                    c: self.c.serialize(serializer)?,
                    d: self.d.serialize(serializer)?,
                })
            }
        }

        impl<D: Fallible + ?Sized> Deserialize<Test, D> for ATest
        where
            Archived<i32>: Deserialize<i32, D>,
            Archived<Option<u32>>: Deserialize<Option<u32>, D>,
            Archived<String>: Deserialize<String, D>,
            Archived<Vec<i32>>: Deserialize<Vec<i32>, D>,
        {
            fn deserialize(&self, deserializer: &mut D) -> Result<Test, D::Error> {
                Ok(Test {
                    a: self.a.deserialize(deserializer)?,
                    b: self.b.deserialize(deserializer)?,
                    c: self.c.deserialize(deserializer)?,
                    d: self.d.deserialize(deserializer)?,
                })
            }
        }

        let value = Test {
            a: 42,
            b: Some(12),
            c: "hello world".to_string(),
            d: vec![1, 2, 3, 4],
        };

        test_archive(&value);
    }

    #[test]
    fn compare() {
        #[derive(Archive, Serialize, Deserialize)]
        #[archive(compare(PartialEq, PartialOrd))]
        pub struct UnitFoo;

        #[derive(Archive, Serialize, Deserialize)]
        #[archive(compare(PartialEq, PartialOrd))]
        pub struct TupleFoo(i32);

        #[derive(Archive, Serialize, Deserialize)]
        #[archive(compare(PartialEq, PartialOrd))]
        pub struct StructFoo {
            t: i32,
        }

        #[derive(Archive, Serialize, Deserialize)]
        #[archive(compare(PartialEq, PartialOrd))]
        pub enum EnumFoo {
            #[allow(dead_code)]
            Foo(i32),
        }
    }

    #[test]
    fn default_type_parameters() {
        #[derive(Archive, Serialize, Deserialize)]
        pub struct TupleFoo<T = i32>(T);

        #[derive(Archive, Serialize, Deserialize)]
        pub struct StructFoo<T = i32> {
            t: T,
        }

        #[derive(Archive, Serialize, Deserialize)]
        pub enum EnumFoo<T = i32> {
            #[allow(dead_code)]
            T(T),
        }
    }
}<|MERGE_RESOLUTION|>--- conflicted
+++ resolved
@@ -210,19 +210,8 @@
             use rkyv::{
                 archived_root,
                 de::deserializers::AllocDeserializer,
-<<<<<<< HEAD
-                ser::{
-                    serializers::WriteSerializer,
-                    Serializer,
-                },
-                AlignedVec,
-                Archive,
-                Serialize,
-                Deserialize,
-=======
                 ser::{serializers::WriteSerializer, Serializer},
                 AlignedVec, Archive, Deserialize, Serialize,
->>>>>>> c561e587
             };
 
             #[derive(Archive, Deserialize, Serialize, Debug, PartialEq)]
@@ -239,13 +228,9 @@
             };
 
             let mut serializer = WriteSerializer::new(AlignedVec::new());
-<<<<<<< HEAD
-            let pos = serializer.serialize_value(&value).expect("failed to serialize value");
-=======
             serializer
                 .serialize_value(&value)
                 .expect("failed to serialize value");
->>>>>>> c561e587
             let buf = serializer.into_inner();
 
             let archived = unsafe { archived_root::<Test>(buf.as_ref()) };
